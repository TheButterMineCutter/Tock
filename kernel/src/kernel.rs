--- conflicted
+++ resolved
@@ -688,8 +688,6 @@
                     }
                 }
                 process::State::CredentialsApproved => {
-<<<<<<< HEAD
-                    self.decrement_work();
                     // The process's credentials are approved and it's
                     // potentially runnable, but actually running
                     // depends on what other processes there are.
@@ -697,13 +695,6 @@
                     // process has the highest version number for its
                     // Application ID/Short ID.
                     if crate::process_checker::is_runnable(
-=======
-                    // The process has valid credentials (can run in principle);
-                    // now the kernel needs to check if its Application Identifier
-                    // is unique among running processes.
-
-                    if crate::process_checker::has_unique_identifiers(
->>>>>>> d97737eb
                         process,
                         self.processes,
                         resources.credentials_checking_policy(),
